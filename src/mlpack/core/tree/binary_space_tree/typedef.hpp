/**
 * @file typedef.hpp
 * @author Ryan Curtin
 *
 * Template typedefs for the BinarySpaceTree class that satisfy the requirements
 * of the TreeType policy class.
 */
#ifndef MLPACK_CORE_TREE_BINARY_SPACE_TREE_TYPEDEF_HPP
#define MLPACK_CORE_TREE_BINARY_SPACE_TREE_TYPEDEF_HPP

// In case it hasn't been included yet.
#include "../binary_space_tree.hpp"

namespace mlpack {
namespace tree {

/**
 * The standard midpoint-split kd-tree.  This is not the original formulation by
 * Bentley but instead the later formulation by Deng and Moore, which only holds
 * points in the leaves of the tree.  When recursively splitting nodes, the
 * KDTree class select the dimension with maximum variance to split on, and
 * picks the midpoint of the range in that dimension as the value on which to
 * split nodes.
 *
 * For more information, see the following papers.
 *
 * @code
 * @article{bentley1975multidimensional,
 *   title={Multidimensional binary search trees used for associative searching},
 *   author={Bentley, J.L.},
 *   journal={Communications of the ACM},
 *   volume={18},
 *   number={9},
 *   pages={509--517},
 *   year={1975},
 *   publisher={ACM}
 * }
 *
 * @inproceedings{deng1995multiresolution,
 *   title={Multiresolution instance-based learning},
 *   author={Deng, K. and Moore, A.W.},
 *   booktitle={Proceedings of the 1995 International Joint Conference on AI
 *       (IJCAI-95)},
 *   pages={1233--1239},
 *   year={1995}
 * }
 * @endcode
 *
 * This template typedef satisfies the TreeType policy API.
 *
 * @see @ref trees, BinarySpaceTree, MeanSplitKDTree
 */
template<typename MetricType, typename StatisticType, typename MatType>
using KDTree = BinarySpaceTree<MetricType,
                               StatisticType,
                               MatType,
                               bound::HRectBound,
                               MidpointSplit>;

/**
 * A mean-split kd-tree.  This is the same as the KDTree, but this particular
 * implementation will use the mean of the data in the split dimension as the
 * value on which to split, instead of the midpoint.  This can sometimes give
 * better performance, but it is not always clear which type of tree is best.
 *
 * This template typedef satisfies the TreeType policy API.
 *
 * @see @ref trees, BinarySpaceTree, KDTree
 */
template<typename MetricType, typename StatisticType, typename MatType>
using MeanSplitKDTree = BinarySpaceTree<MetricType,
                                        StatisticType,
                                        MatType,
                                        bound::HRectBound,
                                        MeanSplit>;

/**
 * A midpoint-split ball tree.  This tree holds its points only in the leaves,
 * similar to the KDTree and MeanSplitKDTree.  However, the bounding shape of
 * each node is a ball, not a hyper-rectangle.  This can make the ball tree
 * advantageous in some higher-dimensional situations and for some datasets.
 * The tree construction algorithm here is the same as Omohundro's 'K-d
 * construction algorithm', except the splitting value is the midpoint, not the
 * median.  This can result in trees that better reflect the data, although they
 * may be unbalanced.
 *
 * @code
 * @techreport{omohundro1989five,
 *   author={S.M. Omohundro},
 *   title={Five balltree construction algorithms},
 *   year={1989},
 *   institution={University of California, Berkeley International Computer
 *       Science Institute Technical Reports},
 *   number={TR-89-063}
 * }
 * @endcode
 *
 * This template typedef satisfies the TreeType policy API.
 *
 * @see @ref trees, BinarySpaceTree, KDTree, MeanSplitBallTree
 */
template<typename MetricType, typename StatisticType, typename MatType>
using BallTree = BinarySpaceTree<MetricType,
                                 StatisticType,
                                 MatType,
                                 bound::BallBound,
                                 MidpointSplit>;

/**
 * A mean-split ball tree.  This tree, like the BallTree, holds its points only
 * in the leaves.  The tree construction algorithm here is the same as
 * Omohundro's 'K-dc onstruction algorithm', except the splitting value is the
 * mean, not the median.  This can result in trees that better reflect the data,
 * although they may be unbalanced.
 *
 * @code
 * @techreport{omohundro1989five,
 *   author={S.M. Omohundro},
 *   title={Five balltree construction algorithms},
 *   year={1989},
 *   institution={University of California, Berkeley International Computer
 *       Science Institute Technical Reports},
 *   number={TR-89-063}
 * }
 * @endcode
 *
 * This template typedef satisfies the TreeType policy API.
 *
 * @see @ref trees, BinarySpaceTree, BallTree, MeanSplitKDTree
 */
template<typename MetricType, typename StatisticType, typename MatType>
using MeanSplitBallTree = BinarySpaceTree<MetricType,
                                          StatisticType,
                                          MatType,
                                          bound::BallBound,
                                          MeanSplit>;

/**
<<<<<<< HEAD
 * The Universal B-tree. When recursively splitting nodes, the class
 * calculates addresses of all points and splits each node according to the
 * median address. Children nodes may overlap since the implementation
 * of a tighter bound requires a lot of arithmetic operations. In order to get
 * a tighter bound increase the CellBound::maxNumBounds constant.
 *
 * @code
 * @inproceedings{bayer1997,
 *   author = {Bayer, Rudolf},
 *   title = {The Universal B-Tree for Multidimensional Indexing: General
 *       Concepts},
 *   booktitle = {Proceedings of the International Conference on Worldwide
 *       Computing and Its Applications},
 *   series = {WWCA '97},
 *   year = {1997},
 *   isbn = {3-540-63343-X},
 *   pages = {198--209},
 *   numpages = {12},
 *   publisher = {Springer-Verlag},
 *   address = {London, UK, UK},
=======
 * The vantage point tree (which is also called the metric tree. Vantage point
 * trees and metric trees were invented independently by Yianilos an Uhlmann) is
 * a kind of the binary space tree. When recursively splitting nodes, the VPTree
 * class selects the vantage point and splits the node according to the distance
 * to this point. Thus, points that are closer to the vantage point form the
 * inner subtree. Other points form the outer subtree. The vantage point is
 * contained in the first (inner) node.
 *
 * This implementation differs from the original algorithms. Namely, vantage
 * points are not contained in intermediate nodes. The tree has points only in
 * the leaves of the tree.
 *
 * For more information, see the following papers.
 *
 * @code
 * @inproceedings{yianilos1993vptrees,
 *   author = {Yianilos, Peter N.},
 *   title = {Data Structures and Algorithms for Nearest Neighbor Search in
 *       General Metric Spaces},
 *   booktitle = {Proceedings of the Fourth Annual ACM-SIAM Symposium on
 *       Discrete Algorithms},
 *   series = {SODA '93},
 *   year = {1993},
 *   isbn = {0-89871-313-7},
 *   pages = {311--321},
 *   numpages = {11},
 *   publisher = {Society for Industrial and Applied Mathematics},
 *   address = {Philadelphia, PA, USA}
 * }
 *
 * @article{uhlmann1991metrictrees,
 *   author = {Jeffrey K. Uhlmann},
 *   title = {Satisfying general proximity / similarity queries with metric
 *       trees},
 *   journal = {Information Processing Letters},
 *   volume = {40},
 *   number = {4},
 *   pages = {175 - 179},
 *   year = {1991},
>>>>>>> 0f4b25ac
 * }
 * @endcode
 *
 * This template typedef satisfies the TreeType policy API.
 *
<<<<<<< HEAD
 * @see @ref trees, BinarySpaceTree, BallTree, MeanSplitKDTree
 */
template<typename MetricType, typename StatisticType, typename MatType>
using UBTree = BinarySpaceTree<MetricType,
                               StatisticType,
                               MatType,
                               bound::CellBound,
                               UBTreeSplit>;
=======
 * @see @ref trees, BinarySpaceTree, VantagePointTree, VPTree
 */
template<typename BoundType,
         typename MatType = arma::mat>
using VPTreeSplit = VantagePointSplit<BoundType, MatType, 100>;

template<typename MetricType, typename StatisticType, typename MatType>
using VPTree = BinarySpaceTree<MetricType,
                               StatisticType,
                               MatType,
                               bound::HollowBallBound,
                               VPTreeSplit>;

/**
 * A max-split random projection tree. When recursively splitting nodes, the
 * MaxSplitRPTree class selects a random hyperplane and splits a node by the
 * hyperplane. The tree holds points in leaf nodes. In contrast to the k-d tree,
 * children of a MaxSplitRPTree node may overlap.
 *
 * @code
 * @inproceedings{dasgupta2008,
 *   author = {Dasgupta, Sanjoy and Freund, Yoav},
 *   title = {Random Projection Trees and Low Dimensional Manifolds},
 *   booktitle = {Proceedings of the Fortieth Annual ACM Symposium on Theory of
 *       Computing},
 *   series = {STOC '08},
 *   year = {2008},
 *   pages = {537--546},
 *   numpages = {10},
 *   publisher = {ACM},
 *   address = {New York, NY, USA},
 * }
 * @endcode
 *
 * This template typedef satisfies the TreeType policy API.
 *
 * @see @ref trees, BinarySpaceTree, BallTree, MeanSplitKDTree
 */

template<typename MetricType, typename StatisticType, typename MatType>
using MaxRPTree = BinarySpaceTree<MetricType,
                                  StatisticType,
                                  MatType,
                                  bound::HRectBound,
                                  RPTreeMaxSplit>;

/**
 * A mean-split random projection tree. When recursively splitting nodes, the
 * RPTree class may perform one of two different kinds of split.
 * Depending on the diameter and the average distance between points, the node
 * may be split by a random hyperplane or according to the distance from the
 * mean point. The tree holds points in leaf nodes. In contrast to the k-d tree,
 * children of a MaxSplitRPTree node may overlap.
 *
 * @code
 * @inproceedings{dasgupta2008,
 *   author = {Dasgupta, Sanjoy and Freund, Yoav},
 *   title = {Random Projection Trees and Low Dimensional Manifolds},
 *   booktitle = {Proceedings of the Fortieth Annual ACM Symposium on Theory of
 *       Computing},
 *   series = {STOC '08},
 *   year = {2008},
 *   pages = {537--546},
 *   numpages = {10},
 *   publisher = {ACM},
 *   address = {New York, NY, USA},
 * }
 * @endcode
 *
 * This template typedef satisfies the TreeType policy API.
 *
 * @see @ref trees, BinarySpaceTree, BallTree, MeanSplitKDTree
 */
template<typename MetricType, typename StatisticType, typename MatType>
using RPTree = BinarySpaceTree<MetricType,
                                  StatisticType,
                                  MatType,
                                  bound::HRectBound,
                                  RPTreeMeanSplit>;
>>>>>>> 0f4b25ac

} // namespace tree
} // namespace mlpack

#endif<|MERGE_RESOLUTION|>--- conflicted
+++ resolved
@@ -136,7 +136,131 @@
                                           MeanSplit>;
 
 /**
-<<<<<<< HEAD
+ * The vantage point tree (which is also called the metric tree. Vantage point
+ * trees and metric trees were invented independently by Yianilos an Uhlmann) is
+ * a kind of the binary space tree. When recursively splitting nodes, the VPTree
+ * class selects the vantage point and splits the node according to the distance
+ * to this point. Thus, points that are closer to the vantage point form the
+ * inner subtree. Other points form the outer subtree. The vantage point is
+ * contained in the first (inner) node.
+ *
+ * This implementation differs from the original algorithms. Namely, vantage
+ * points are not contained in intermediate nodes. The tree has points only in
+ * the leaves of the tree.
+ *
+ * For more information, see the following papers.
+ *
+ * @code
+ * @inproceedings{yianilos1993vptrees,
+ *   author = {Yianilos, Peter N.},
+ *   title = {Data Structures and Algorithms for Nearest Neighbor Search in
+ *       General Metric Spaces},
+ *   booktitle = {Proceedings of the Fourth Annual ACM-SIAM Symposium on
+ *       Discrete Algorithms},
+ *   series = {SODA '93},
+ *   year = {1993},
+ *   isbn = {0-89871-313-7},
+ *   pages = {311--321},
+ *   numpages = {11},
+ *   publisher = {Society for Industrial and Applied Mathematics},
+ *   address = {Philadelphia, PA, USA}
+ * }
+ *
+ * @article{uhlmann1991metrictrees,
+ *   author = {Jeffrey K. Uhlmann},
+ *   title = {Satisfying general proximity / similarity queries with metric
+ *       trees},
+ *   journal = {Information Processing Letters},
+ *   volume = {40},
+ *   number = {4},
+ *   pages = {175 - 179},
+ *   year = {1991},
+ * }
+ * @endcode
+ *
+ * This template typedef satisfies the TreeType policy API.
+ *
+ * @see @ref trees, BinarySpaceTree, VantagePointTree, VPTree
+ */
+template<typename BoundType,
+         typename MatType = arma::mat>
+using VPTreeSplit = VantagePointSplit<BoundType, MatType, 100>;
+
+template<typename MetricType, typename StatisticType, typename MatType>
+using VPTree = BinarySpaceTree<MetricType,
+                               StatisticType,
+                               MatType,
+                               bound::HollowBallBound,
+                               VPTreeSplit>;
+
+/**
+ * A max-split random projection tree. When recursively splitting nodes, the
+ * MaxSplitRPTree class selects a random hyperplane and splits a node by the
+ * hyperplane. The tree holds points in leaf nodes. In contrast to the k-d tree,
+ * children of a MaxSplitRPTree node may overlap.
+ *
+ * @code
+ * @inproceedings{dasgupta2008,
+ *   author = {Dasgupta, Sanjoy and Freund, Yoav},
+ *   title = {Random Projection Trees and Low Dimensional Manifolds},
+ *   booktitle = {Proceedings of the Fortieth Annual ACM Symposium on Theory of
+ *       Computing},
+ *   series = {STOC '08},
+ *   year = {2008},
+ *   pages = {537--546},
+ *   numpages = {10},
+ *   publisher = {ACM},
+ *   address = {New York, NY, USA},
+ * }
+ * @endcode
+ *
+ * This template typedef satisfies the TreeType policy API.
+ *
+ * @see @ref trees, BinarySpaceTree, BallTree, MeanSplitKDTree
+ */
+
+template<typename MetricType, typename StatisticType, typename MatType>
+using MaxRPTree = BinarySpaceTree<MetricType,
+                                  StatisticType,
+                                  MatType,
+                                  bound::HRectBound,
+                                  RPTreeMaxSplit>;
+
+/**
+ * A mean-split random projection tree. When recursively splitting nodes, the
+ * RPTree class may perform one of two different kinds of split.
+ * Depending on the diameter and the average distance between points, the node
+ * may be split by a random hyperplane or according to the distance from the
+ * mean point. The tree holds points in leaf nodes. In contrast to the k-d tree,
+ * children of a MaxSplitRPTree node may overlap.
+ *
+ * @code
+ * @inproceedings{dasgupta2008,
+ *   author = {Dasgupta, Sanjoy and Freund, Yoav},
+ *   title = {Random Projection Trees and Low Dimensional Manifolds},
+ *   booktitle = {Proceedings of the Fortieth Annual ACM Symposium on Theory of
+ *       Computing},
+ *   series = {STOC '08},
+ *   year = {2008},
+ *   pages = {537--546},
+ *   numpages = {10},
+ *   publisher = {ACM},
+ *   address = {New York, NY, USA},
+ * }
+ * @endcode
+ *
+ * This template typedef satisfies the TreeType policy API.
+ *
+ * @see @ref trees, BinarySpaceTree, BallTree, MeanSplitKDTree
+ */
+template<typename MetricType, typename StatisticType, typename MatType>
+using RPTree = BinarySpaceTree<MetricType,
+                                  StatisticType,
+                                  MatType,
+                                  bound::HRectBound,
+                                  RPTreeMeanSplit>;
+
+/**
  * The Universal B-tree. When recursively splitting nodes, the class
  * calculates addresses of all points and splits each node according to the
  * median address. Children nodes may overlap since the implementation
@@ -157,53 +281,11 @@
  *   numpages = {12},
  *   publisher = {Springer-Verlag},
  *   address = {London, UK, UK},
-=======
- * The vantage point tree (which is also called the metric tree. Vantage point
- * trees and metric trees were invented independently by Yianilos an Uhlmann) is
- * a kind of the binary space tree. When recursively splitting nodes, the VPTree
- * class selects the vantage point and splits the node according to the distance
- * to this point. Thus, points that are closer to the vantage point form the
- * inner subtree. Other points form the outer subtree. The vantage point is
- * contained in the first (inner) node.
- *
- * This implementation differs from the original algorithms. Namely, vantage
- * points are not contained in intermediate nodes. The tree has points only in
- * the leaves of the tree.
- *
- * For more information, see the following papers.
- *
- * @code
- * @inproceedings{yianilos1993vptrees,
- *   author = {Yianilos, Peter N.},
- *   title = {Data Structures and Algorithms for Nearest Neighbor Search in
- *       General Metric Spaces},
- *   booktitle = {Proceedings of the Fourth Annual ACM-SIAM Symposium on
- *       Discrete Algorithms},
- *   series = {SODA '93},
- *   year = {1993},
- *   isbn = {0-89871-313-7},
- *   pages = {311--321},
- *   numpages = {11},
- *   publisher = {Society for Industrial and Applied Mathematics},
- *   address = {Philadelphia, PA, USA}
- * }
- *
- * @article{uhlmann1991metrictrees,
- *   author = {Jeffrey K. Uhlmann},
- *   title = {Satisfying general proximity / similarity queries with metric
- *       trees},
- *   journal = {Information Processing Letters},
- *   volume = {40},
- *   number = {4},
- *   pages = {175 - 179},
- *   year = {1991},
->>>>>>> 0f4b25ac
- * }
- * @endcode
- *
- * This template typedef satisfies the TreeType policy API.
- *
-<<<<<<< HEAD
+ * }
+ * @endcode
+ *
+ * This template typedef satisfies the TreeType policy API.
+ *
  * @see @ref trees, BinarySpaceTree, BallTree, MeanSplitKDTree
  */
 template<typename MetricType, typename StatisticType, typename MatType>
@@ -212,87 +294,6 @@
                                MatType,
                                bound::CellBound,
                                UBTreeSplit>;
-=======
- * @see @ref trees, BinarySpaceTree, VantagePointTree, VPTree
- */
-template<typename BoundType,
-         typename MatType = arma::mat>
-using VPTreeSplit = VantagePointSplit<BoundType, MatType, 100>;
-
-template<typename MetricType, typename StatisticType, typename MatType>
-using VPTree = BinarySpaceTree<MetricType,
-                               StatisticType,
-                               MatType,
-                               bound::HollowBallBound,
-                               VPTreeSplit>;
-
-/**
- * A max-split random projection tree. When recursively splitting nodes, the
- * MaxSplitRPTree class selects a random hyperplane and splits a node by the
- * hyperplane. The tree holds points in leaf nodes. In contrast to the k-d tree,
- * children of a MaxSplitRPTree node may overlap.
- *
- * @code
- * @inproceedings{dasgupta2008,
- *   author = {Dasgupta, Sanjoy and Freund, Yoav},
- *   title = {Random Projection Trees and Low Dimensional Manifolds},
- *   booktitle = {Proceedings of the Fortieth Annual ACM Symposium on Theory of
- *       Computing},
- *   series = {STOC '08},
- *   year = {2008},
- *   pages = {537--546},
- *   numpages = {10},
- *   publisher = {ACM},
- *   address = {New York, NY, USA},
- * }
- * @endcode
- *
- * This template typedef satisfies the TreeType policy API.
- *
- * @see @ref trees, BinarySpaceTree, BallTree, MeanSplitKDTree
- */
-
-template<typename MetricType, typename StatisticType, typename MatType>
-using MaxRPTree = BinarySpaceTree<MetricType,
-                                  StatisticType,
-                                  MatType,
-                                  bound::HRectBound,
-                                  RPTreeMaxSplit>;
-
-/**
- * A mean-split random projection tree. When recursively splitting nodes, the
- * RPTree class may perform one of two different kinds of split.
- * Depending on the diameter and the average distance between points, the node
- * may be split by a random hyperplane or according to the distance from the
- * mean point. The tree holds points in leaf nodes. In contrast to the k-d tree,
- * children of a MaxSplitRPTree node may overlap.
- *
- * @code
- * @inproceedings{dasgupta2008,
- *   author = {Dasgupta, Sanjoy and Freund, Yoav},
- *   title = {Random Projection Trees and Low Dimensional Manifolds},
- *   booktitle = {Proceedings of the Fortieth Annual ACM Symposium on Theory of
- *       Computing},
- *   series = {STOC '08},
- *   year = {2008},
- *   pages = {537--546},
- *   numpages = {10},
- *   publisher = {ACM},
- *   address = {New York, NY, USA},
- * }
- * @endcode
- *
- * This template typedef satisfies the TreeType policy API.
- *
- * @see @ref trees, BinarySpaceTree, BallTree, MeanSplitKDTree
- */
-template<typename MetricType, typename StatisticType, typename MatType>
-using RPTree = BinarySpaceTree<MetricType,
-                                  StatisticType,
-                                  MatType,
-                                  bound::HRectBound,
-                                  RPTreeMeanSplit>;
->>>>>>> 0f4b25ac
 
 } // namespace tree
 } // namespace mlpack
