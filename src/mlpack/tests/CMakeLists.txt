--- conflicted
+++ resolved
@@ -18,11 +18,7 @@
   gmm_test.cpp
   hmm_test.cpp
   hoeffding_tree_test.cpp
-<<<<<<< HEAD
-=======
   ind2sub_test.cpp
-  init_rules_test.cpp
->>>>>>> a8b5be96
   kernel_test.cpp
   kernel_pca_test.cpp
   kernel_traits_test.cpp
